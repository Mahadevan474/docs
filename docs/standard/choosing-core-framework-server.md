--- conflicted
+++ resolved
@@ -24,15 +24,9 @@
 Use .NET Framework for your server application when:
 
 - Your app currently uses .NET Framework (recommendation is to extend instead of migrating).
-<<<<<<< HEAD
-- Your app uses third-party .NET libraries or NuGet packages not available for .NET 5.
-- Your app uses .NET technologies that aren't available for .NET 5.
-- Your app uses a platform that doesn't support .NET 5.
-=======
 - Your app uses third-party .NET libraries or NuGet packages not available for .NET Core/5+.
 - Your app uses .NET Framework technologies that aren't available for .NET Core/5+.
 - Your app uses a platform that doesn't support .NET Core/5+.
->>>>>>> 08a6cb51
 
 ## When to choose .NET Core/5+
 
@@ -76,11 +70,7 @@
 
 ### Current .NET Framework applications
 
-<<<<<<< HEAD
-In most cases, you don't need to migrate your existing applications to .NET 5. Instead, a recommended approach is to use .NET 5 as you extend an existing application, such as writing a new web service in ASP.NET Core.
-=======
 In most cases, you don't need to migrate your existing applications to .NET Core/5+. Instead, a recommended approach is to use .NET Core/5+ as you extend an existing application, such as writing a new web service in ASP.NET Core.
->>>>>>> 08a6cb51
 
 ### Third-party libraries or NuGet packages not available for .NET Core/5+
 
@@ -96,11 +86,7 @@
 
 - ASP.NET Web Pages applications: ASP.NET Web Pages aren't included in ASP.NET Core.
 
-<<<<<<< HEAD
-- WCF services implementation. Even when there's a [WCF client library](https://github.com/dotnet/wcf) to consume WCF services from .NET 5, WCF server implementation is currently only available in .NET Framework.
-=======
 - WCF services implementation. Even when there's a [WCF client library](https://github.com/dotnet/wcf) to consume WCF services from .NET Core/5+, WCF server implementation is currently only available in .NET Framework.
->>>>>>> 08a6cb51
 
 - Workflow-related services: Windows Workflow Foundation (WF), Workflow Services (WCF + WF in a single service), and WCF Data Services (formerly known as "ADO.NET Data Services") are only available in .NET Framework.
 
@@ -108,11 +94,7 @@
 
 For more information, see [.NET Framework technologies unavailable in .NET 5](../core/porting/net-framework-tech-unavailable.md).
 
-<<<<<<< HEAD
-### Platform doesn't support .NET 5
-=======
 ### Platform doesn't support .NET Core/5+
->>>>>>> 08a6cb51
 
 Some Microsoft or third-party platforms don't support .NET Core/5+. Some Azure services provide an SDK not yet available for consumption on .NET Core/5+. In such cases, you can use the equivalent REST API instead of the client SDK.
 
