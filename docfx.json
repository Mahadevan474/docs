--- conflicted
+++ resolved
@@ -515,11 +515,8 @@
         "docs/core/versions/**.md": ".NET Core",
         "docs/desktop-wpf/**/**.md": "WPF",
         "docs/machine-learning/**/**.md": "ML.NET",
-<<<<<<< HEAD
         "docs/standard/linq/**.md": ".NET",
-=======
         "docs/standard/data/sqlite/**/**.md": "Microsoft.Data.Sqlite",
->>>>>>> f4b6b84c
         "docs/visual-basic/**/**.md": "Visual Basic"
       },
       "open_to_public_contributors": {
