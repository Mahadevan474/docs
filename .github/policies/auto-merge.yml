id:
name: GitOps.PullRequestIssueManagement
description: GitOps.PullRequestIssueManagement primitive
owner:
resource: repository
disabled: false
where:
configuration:
  resourceManagementConfiguration:
    eventResponderTasks:
    - description: Auto-squash-merge PRs to main labeled with auto-merge
      triggerOnOwnActions: true
      if:
      - payloadType: Pull_Request
      - labelAdded:
          label: ':octocat: auto-merge'
      - targetsBranch:
          branch: main
      then:
      - enableAutoMerge:
          mergeMethod: Squash
<<<<<<< HEAD
=======
      - approvePullRequest:
          comment: "Approved; this PR will merge when all status checks pass."

>>>>>>> 972c4157
    - description: Auto-merge PRs to live labeled with auto-merge
      triggerOnOwnActions: true
      if:
      - payloadType: Pull_Request
      - labelAdded:
          label: ':octocat: auto-merge'
      - targetsBranch:
          branch: live
      then:
      - enableAutoMerge:
          mergeMethod: Merge
    - description: Auto-merge PRs to live with title "Merge main into live"
      triggerOnOwnActions: true
      if:
      - payloadType: Pull_Request
      - isAction:
          action: Opened
      - isActivitySender:
          user: dotnet-policy-service
          issueAuthor: False
      - titleContains:
          pattern: Merge main into live
          isRegex: False
      - targetsBranch:
          branch: live
      then:
      - enableAutoMerge:
          mergeMethod: Merge
    - description: Don't auto-merge PRs with auto-merge label removed
      if:
      - payloadType: Pull_Request
      - labelRemoved:
          label: ':octocat: auto-merge'
      then:
      - disableAutoMerge
<|MERGE_RESOLUTION|>--- conflicted
+++ resolved
@@ -19,12 +19,9 @@
       then:
       - enableAutoMerge:
           mergeMethod: Squash
-<<<<<<< HEAD
-=======
       - approvePullRequest:
           comment: "Approved; this PR will merge when all status checks pass."
 
->>>>>>> 972c4157
     - description: Auto-merge PRs to live labeled with auto-merge
       triggerOnOwnActions: true
       if:
