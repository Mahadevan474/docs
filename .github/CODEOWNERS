# DO NOT OVERWRITE THIS EMPTY FILE.

<<<<<<< HEAD
# More details are here: https://help.github.com/articles/about-codeowners/

# The '*' pattern is global owners.

*    @dotnet/docs

# Order is important. The last matching pattern has the most precedence.
# The folders are ordered as follows:
# . Guides
# . .NET Core sections
# . .NET Framework sections
# . .NET Standard
# . Architecture e-books

# In each subsection, folders are order first by depth, then alphabetically.
# This should make it easy to add new rules without breaking existing ones.

######## API landing page ###########
/api/ @dotnet/docs

############ What's new ###############
/docs/whats-new/ @billwagner

############ Guides ################
# .NET Core
/docs/core/ @dotnet/docs

# .NET Framework
/docs/framework/ @dotnet/docs

# .NET Standard
/docs/standard/ @gewarren

# The C# Guide:
/docs/csharp/ @BillWagner

# The F# Guide:
/docs/fsharp/ @BillWagner @kathleendollard @dotnet/fsharp-team-msft

# The Visual Basic Guide:
/docs/visual-basic/ @KathleenDollard @BillWagner

# The ML.NET Guide:
/docs/machine-learning/ @luisquintanilla

# The .NET for Apache Spark Guide:
/docs/spark/ @luisquintanilla

# The .NET Architecture Guide:
/docs/architecture/ @nishanil @IEvangelist

# .NET Orleans
/docs/orleans/ @IEvangelist

############### Azure ################

# Azure Guide
/docs/azure/ @alexwolfmsft @CamSoper

# Azure SDK package list
/docs/azure/includes/ @dotnet/docs

# Azure SDK catch-all entry
/docs/azure/sdk/ @jsquire @pallavit

# Azure SDK authentication topics
/docs/azure/sdk/authentication/ @christothes @schaabs

# Azure SDK miscellaneous topics
/docs/azure/sdk/azure-sdk-configure-proxy.md @annelo-msft @christothes @JoshLove-msft @KrzysztofCwalina @jsquire
/docs/azure/sdk/azure-sdk-for-net.md @jsquire @pallavit
/docs/azure/sdk/dependency-injection.md @JoshLove-msft @jsquire
/docs/azure/sdk/logging.md @annelo-msft @christothes @JoshLove-msft @KrzysztofCwalina @jsquire
/docs/azure/sdk/packages.md @jsquire @pallavit
/docs/azure/sdk/pagination.md @annelo-msft @christothes @JoshLove-msft @KrzysztofCwalina @jsquire
/docs/azure/sdk/resource-management.md @ArthurMa1978 @m-nash
/docs/azure/sdk/thread-safety.md @annelo-msft @christothes @JoshLove-msft @KrzysztofCwalina @jsquire
/docs/azure/sdk/unit-testing-mocking.md @annelo-msft @christothes @JoshLove-msft @KrzysztofCwalina @jsquire

# IoT Guide
/docs/iot/ @CamSoper

# Includes files
/includes/ @dotnet/docs

############### .NET 5 ################

# Code analysis
/docs/fundamentals/code-analysis/ @gewarren

############### .NET Core ########################
# What's New
/docs/core/whats-new/ @gewarren
# Deployment
/docs/core/deploying/ @adegeo
# Diagnostics
/docs/core/diagnostics/ @tommcdon @dotnet/docs
# Extensions
/docs/core/extensions/ @IEvangelist
# Docker
/docs/core/docker/ @IEvangelist
# Install
/docs/core/install/ @adegeo
# Breaking changes
/docs/core/compatibility/ @gewarren
# Project SDKs
/docs/core/project-sdk/ @gewarren
# Config settings
/docs/core/runtime-config/ @gewarren
# Testing
/docs/core/testing/ @IEvangelist
# Tools
/docs/core/tools/ @tdykstra
# Tutorials
/docs/core/tutorials/ @tdykstra

################### .NET Framework ##################
# App domains
/docs/framework/app-domains/ @gewarren
# Config - WinForms
/docs/framework/configure-apps/file-schema/winforms/ @adegeo
# Deployment
/docs/framework/deployment/ @adegeo
# Installation
/docs/framework/install/ @adegeo
# Migration guide
/docs/framework/migration-guide/ @gewarren
# Reflection
/docs/framework/reflection-and-codedom/ @adegeo
# Resources
/docs/framework/resources/ @adegeo
# Tools
/docs/framework/tools/ @gewarren
# UI Automation
/docs/framework/ui-automation/ @adegeo
# What's New
/docs/framework/whats-new/ @gewarren
# Winforms
/docs/framework/winforms/ @adegeo
# WPF
/docs/framework/wpf/ @adegeo
# XAML Services
/docs/framework/xaml-services/ @adegeo
# ADO.NET
/docs/framework/data/ @mcleblanc
# NCL
/docs/framework/configure-apps/file-schema/network/ @karelz
/docs/framework/network-programming/ @karelz
# WCF
/docs/framework/configure-apps/file-schema/wcf/ @HongGit
/docs/framework/wcf/ @HongGit

################## .NET Standard ##################
# Analyzers
/docs/standard/analyzers/ @IEvangelist
# Assembly
/docs/standard/assembly/ @IEvangelist
# Asynchronous Programming Patterns
/docs/standard/asynchronous-programming-patterns/ @BillWagner
# Attributes
/docs/standard/attributes/ @gewarren
# Character encoding
/docs/standard/base-types/character-encoding/ @gewarren
/docs/standard/base-types/character-encoding-introduction/ @gewarren
# Base types
/docs/standard/base-types/ @adegeo
# Collections
/docs/standard/collections/ @IEvangelist
# System.CommandLine
/docs/standard/commandline/ @tdykstra
# Data
/docs/standard/data/ @gewarren
# Data - SQLite
/docs/standard/data/sqlite/ @ajcvickers
# Datetime
/docs/standard/datetime/ @adegeo
# Design guidelines
/docs/standard/design-guidelines/ @BillWagner
# Events
/docs/standard/events/ @IEvangelist
# Exceptions
/docs/standard/exceptions/ @gewarren
# GC
/docs/standard/garbage-collection/ @gewarren
# Generics
/docs/standard/generics/ @adegeo
# Globalization
/docs/standard/globalization-localization/ @dotnet/docs
# I/O
/docs/standard/io/ @adegeo
# Library guidance
/docs/standard/library-guidance/ @jamesnk @IEvangelist
# LINQ
/docs/standard/linq/ @dotnet/docs
# Memory and spans
/docs/standard/memory-and-spans/ @gewarren
# Native Interop
/docs/standard/native-interop/ @jkoritzinsky
# Parallel programming
/docs/standard/parallel-programming/ @IEvangelist
# Security
/docs/standard/security/ @IEvangelist
# Serialization
/docs/standard/serialization/ @gewarren
# Threading
/docs/standard/threading/ @BillWagner
# What's New
/docs/standard/whats-new/ @dotnet/docs

################## E-books ##################
# Blazor:
/docs/architecture/blazor-for-web-forms-developers/ @danroth27 @IEvangelist
# gRPC:
/docs/architecture/grpc-for-wcf-developers/ @IEvangelist
# Desktop:
/docs/architecture/modernize-desktop/ @OliaG @IEvangelist

################# Samples folder ##############

## These have been pulled directly from the samples repo:

/samples/snippets/csharp/ @BillWagner @IEvangelist
# Visual Basic snippets:
/samples/snippets/visualbasic/ @BillWagner
# F# Snippets:
/samples/snippets/fsharp/ @dotnet/docs

# WPF folders:
/samples/snippets/xaml/wpf/   @adegeo
/samples/snippets/csharp/wpf/   @adegeo
/samples/snippets/visualbasic/wpf/   @adegeo
/samples/snippets/desktop-guide/wpf/   @adegeo

/samples/snippets/winforms/  @adegeo
=======
# This file is intentionally empty in the live branch (only), so the whole world doesn't get tagged for review on main -> live publish PRs.
>>>>>>> 5d1154e0
<|MERGE_RESOLUTION|>--- conflicted
+++ resolved
@@ -1,240 +1,3 @@
 # DO NOT OVERWRITE THIS EMPTY FILE.
 
-<<<<<<< HEAD
-# More details are here: https://help.github.com/articles/about-codeowners/
-
-# The '*' pattern is global owners.
-
-*    @dotnet/docs
-
-# Order is important. The last matching pattern has the most precedence.
-# The folders are ordered as follows:
-# . Guides
-# . .NET Core sections
-# . .NET Framework sections
-# . .NET Standard
-# . Architecture e-books
-
-# In each subsection, folders are order first by depth, then alphabetically.
-# This should make it easy to add new rules without breaking existing ones.
-
-######## API landing page ###########
-/api/ @dotnet/docs
-
-############ What's new ###############
-/docs/whats-new/ @billwagner
-
-############ Guides ################
-# .NET Core
-/docs/core/ @dotnet/docs
-
-# .NET Framework
-/docs/framework/ @dotnet/docs
-
-# .NET Standard
-/docs/standard/ @gewarren
-
-# The C# Guide:
-/docs/csharp/ @BillWagner
-
-# The F# Guide:
-/docs/fsharp/ @BillWagner @kathleendollard @dotnet/fsharp-team-msft
-
-# The Visual Basic Guide:
-/docs/visual-basic/ @KathleenDollard @BillWagner
-
-# The ML.NET Guide:
-/docs/machine-learning/ @luisquintanilla
-
-# The .NET for Apache Spark Guide:
-/docs/spark/ @luisquintanilla
-
-# The .NET Architecture Guide:
-/docs/architecture/ @nishanil @IEvangelist
-
-# .NET Orleans
-/docs/orleans/ @IEvangelist
-
-############### Azure ################
-
-# Azure Guide
-/docs/azure/ @alexwolfmsft @CamSoper
-
-# Azure SDK package list
-/docs/azure/includes/ @dotnet/docs
-
-# Azure SDK catch-all entry
-/docs/azure/sdk/ @jsquire @pallavit
-
-# Azure SDK authentication topics
-/docs/azure/sdk/authentication/ @christothes @schaabs
-
-# Azure SDK miscellaneous topics
-/docs/azure/sdk/azure-sdk-configure-proxy.md @annelo-msft @christothes @JoshLove-msft @KrzysztofCwalina @jsquire
-/docs/azure/sdk/azure-sdk-for-net.md @jsquire @pallavit
-/docs/azure/sdk/dependency-injection.md @JoshLove-msft @jsquire
-/docs/azure/sdk/logging.md @annelo-msft @christothes @JoshLove-msft @KrzysztofCwalina @jsquire
-/docs/azure/sdk/packages.md @jsquire @pallavit
-/docs/azure/sdk/pagination.md @annelo-msft @christothes @JoshLove-msft @KrzysztofCwalina @jsquire
-/docs/azure/sdk/resource-management.md @ArthurMa1978 @m-nash
-/docs/azure/sdk/thread-safety.md @annelo-msft @christothes @JoshLove-msft @KrzysztofCwalina @jsquire
-/docs/azure/sdk/unit-testing-mocking.md @annelo-msft @christothes @JoshLove-msft @KrzysztofCwalina @jsquire
-
-# IoT Guide
-/docs/iot/ @CamSoper
-
-# Includes files
-/includes/ @dotnet/docs
-
-############### .NET 5 ################
-
-# Code analysis
-/docs/fundamentals/code-analysis/ @gewarren
-
-############### .NET Core ########################
-# What's New
-/docs/core/whats-new/ @gewarren
-# Deployment
-/docs/core/deploying/ @adegeo
-# Diagnostics
-/docs/core/diagnostics/ @tommcdon @dotnet/docs
-# Extensions
-/docs/core/extensions/ @IEvangelist
-# Docker
-/docs/core/docker/ @IEvangelist
-# Install
-/docs/core/install/ @adegeo
-# Breaking changes
-/docs/core/compatibility/ @gewarren
-# Project SDKs
-/docs/core/project-sdk/ @gewarren
-# Config settings
-/docs/core/runtime-config/ @gewarren
-# Testing
-/docs/core/testing/ @IEvangelist
-# Tools
-/docs/core/tools/ @tdykstra
-# Tutorials
-/docs/core/tutorials/ @tdykstra
-
-################### .NET Framework ##################
-# App domains
-/docs/framework/app-domains/ @gewarren
-# Config - WinForms
-/docs/framework/configure-apps/file-schema/winforms/ @adegeo
-# Deployment
-/docs/framework/deployment/ @adegeo
-# Installation
-/docs/framework/install/ @adegeo
-# Migration guide
-/docs/framework/migration-guide/ @gewarren
-# Reflection
-/docs/framework/reflection-and-codedom/ @adegeo
-# Resources
-/docs/framework/resources/ @adegeo
-# Tools
-/docs/framework/tools/ @gewarren
-# UI Automation
-/docs/framework/ui-automation/ @adegeo
-# What's New
-/docs/framework/whats-new/ @gewarren
-# Winforms
-/docs/framework/winforms/ @adegeo
-# WPF
-/docs/framework/wpf/ @adegeo
-# XAML Services
-/docs/framework/xaml-services/ @adegeo
-# ADO.NET
-/docs/framework/data/ @mcleblanc
-# NCL
-/docs/framework/configure-apps/file-schema/network/ @karelz
-/docs/framework/network-programming/ @karelz
-# WCF
-/docs/framework/configure-apps/file-schema/wcf/ @HongGit
-/docs/framework/wcf/ @HongGit
-
-################## .NET Standard ##################
-# Analyzers
-/docs/standard/analyzers/ @IEvangelist
-# Assembly
-/docs/standard/assembly/ @IEvangelist
-# Asynchronous Programming Patterns
-/docs/standard/asynchronous-programming-patterns/ @BillWagner
-# Attributes
-/docs/standard/attributes/ @gewarren
-# Character encoding
-/docs/standard/base-types/character-encoding/ @gewarren
-/docs/standard/base-types/character-encoding-introduction/ @gewarren
-# Base types
-/docs/standard/base-types/ @adegeo
-# Collections
-/docs/standard/collections/ @IEvangelist
-# System.CommandLine
-/docs/standard/commandline/ @tdykstra
-# Data
-/docs/standard/data/ @gewarren
-# Data - SQLite
-/docs/standard/data/sqlite/ @ajcvickers
-# Datetime
-/docs/standard/datetime/ @adegeo
-# Design guidelines
-/docs/standard/design-guidelines/ @BillWagner
-# Events
-/docs/standard/events/ @IEvangelist
-# Exceptions
-/docs/standard/exceptions/ @gewarren
-# GC
-/docs/standard/garbage-collection/ @gewarren
-# Generics
-/docs/standard/generics/ @adegeo
-# Globalization
-/docs/standard/globalization-localization/ @dotnet/docs
-# I/O
-/docs/standard/io/ @adegeo
-# Library guidance
-/docs/standard/library-guidance/ @jamesnk @IEvangelist
-# LINQ
-/docs/standard/linq/ @dotnet/docs
-# Memory and spans
-/docs/standard/memory-and-spans/ @gewarren
-# Native Interop
-/docs/standard/native-interop/ @jkoritzinsky
-# Parallel programming
-/docs/standard/parallel-programming/ @IEvangelist
-# Security
-/docs/standard/security/ @IEvangelist
-# Serialization
-/docs/standard/serialization/ @gewarren
-# Threading
-/docs/standard/threading/ @BillWagner
-# What's New
-/docs/standard/whats-new/ @dotnet/docs
-
-################## E-books ##################
-# Blazor:
-/docs/architecture/blazor-for-web-forms-developers/ @danroth27 @IEvangelist
-# gRPC:
-/docs/architecture/grpc-for-wcf-developers/ @IEvangelist
-# Desktop:
-/docs/architecture/modernize-desktop/ @OliaG @IEvangelist
-
-################# Samples folder ##############
-
-## These have been pulled directly from the samples repo:
-
-/samples/snippets/csharp/ @BillWagner @IEvangelist
-# Visual Basic snippets:
-/samples/snippets/visualbasic/ @BillWagner
-# F# Snippets:
-/samples/snippets/fsharp/ @dotnet/docs
-
-# WPF folders:
-/samples/snippets/xaml/wpf/   @adegeo
-/samples/snippets/csharp/wpf/   @adegeo
-/samples/snippets/visualbasic/wpf/   @adegeo
-/samples/snippets/desktop-guide/wpf/   @adegeo
-
-/samples/snippets/winforms/  @adegeo
-=======
-# This file is intentionally empty in the live branch (only), so the whole world doesn't get tagged for review on main -> live publish PRs.
->>>>>>> 5d1154e0
+# This file is intentionally empty in the live branch (only), so the whole world doesn't get tagged for review on main -> live publish PRs.